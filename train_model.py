﻿import os
import torch
import logging
import time
from unsloth import FastLanguageModel
from datasets import load_dataset
from trl import SFTTrainer, SFTConfig
import glob

# Configure logging
logging.basicConfig(level=logging.INFO, format='%(asctime)s - %(levelname)s - %(message)s')
logger = logging.getLogger(__name__)

# Constants
MODEL_NAME = "deepseek-ai/DeepSeek-R1-Distill-Qwen-14B"
DATASET_NAME = "Jofthomas/hermes-function-calling-thinking-V1"
OUTPUT_DIR = os.path.join(".", "fine_tuned_model")
MAX_SEQ_LENGTH = 4096
LORA_RANK = 32
LORA_ALPHA = 64
BATCH_SIZE = 4
LEARNING_RATE = 2e-5
EPOCHS = 3

# Qwen chat template
QWEN_CHAT_TEMPLATE = (
    "{% for message in messages %}"
    "{% if message['role'] == 'system' %}"
    "<|im_start|>system\n{{ message['content'] }}<|im_end|>\n"
    "{% elif message['role'] == 'human' %}"
    "<|im_start|>user\n{{ message['content'] }}<|im_end|>\n"
    "{% elif message['role'] == 'model' %}"
    "<|im_start|>assistant\n{{ message['content'] }}<|im_end|>\n"
    "{% elif message['role'] == 'tool' %}"
    "<|im_start|>tool\n{{ message['content'] }}<|im_end|>\n"
    "{% endif %}"
    "{% endfor %}"
    "{% if add_generation_prompt %}<|im_start|>assistant {% endif %}"
)

def load_model_and_tokenizer(max_retries=3, retry_delay=5):
<<<<<<< HEAD
=======
    """Load model and tokenizer with LoRA adapters and add special tokens."""
>>>>>>> e01c6355
    logger.info(f"Loading model {MODEL_NAME}")
    for attempt in range(1, max_retries + 1):
        try:
            model, tokenizer = FastLanguageModel.from_pretrained(
                model_name=MODEL_NAME,
                max_seq_length=MAX_SEQ_LENGTH,
                dtype=torch.bfloat16,
                load_in_4bit=True,
                resume_download=True
            )
            logger.info("Model and tokenizer loaded successfully")

<<<<<<< HEAD
            # 确保 model_type 和 vocab_size
            model.config.model_type = "qwen2"
            model.config.vocab_size = len(tokenizer)  # 设置初始 vocab_size

            # 添加特殊标记
=======
            # Check tokenizer configuration
            logger.info(f"Tokenizer EOS token: {tokenizer.eos_token}")
            logger.info(f"Tokenizer pad token: {tokenizer.pad_token}")
            logger.info(f"Tokenizer chat template: {getattr(tokenizer, 'chat_template', None)}")

            # Ensure correct EOS token
            if tokenizer.eos_token is None or tokenizer.eos_token != "<|im_end|>":
                logger.warning("EOS token is missing or incorrect, setting to <|im_end|>")
                tokenizer.eos_token = "<|im_end|>"

            # Ensure pad token is set
            if tokenizer.pad_token is None:
                logger.warning("Pad token is missing, setting to EOS token (<|im_end|>)")
                tokenizer.pad_token = tokenizer.eos_token

            # Add special tokens
>>>>>>> e01c6355
            special_tokens = {
                "additional_special_tokens": [
                    "<tools>",
                    "</tools>",
                    "<tool_call>",
                    "</tool_call>",
                    "<tool_response>",
                    "</tool_response>"
                ]
            }
            logger.info("Adding special tokens to tokenizer")
            num_added_tokens = tokenizer.add_special_tokens(special_tokens)
            logger.info(f"Added {num_added_tokens} special tokens: {special_tokens['additional_special_tokens']}")

<<<<<<< HEAD
            # 调整模型嵌入层并更新 config
            logger.info("Resizing model token embeddings")
            model.resize_token_embeddings(len(tokenizer))
            # model.config.vocab_size = len(tokenizer)  # 更新 vocab_size
            logger.info(f"Model token embeddings resized to {len(tokenizer)}")

            # 设置 Qwen chat template
=======
            # Verify special tokens
            for token in special_tokens["additional_special_tokens"]:
                token_id = tokenizer.convert_tokens_to_ids(token)
                logger.info(f"Token {token} assigned ID {token_id}")
                if token_id == tokenizer.unk_token_id:
                    logger.error(f"Token {token} was not properly added to the vocabulary")
                    raise ValueError(f"Token {token} is treated as unknown")

            # Resize model embedding layer to accommodate new tokens
            logger.info("Resizing model token embeddings")
            model.resize_token_embeddings(len(tokenizer))
            logger.info(f"Model token embeddings resized to {len(tokenizer)}")

            # Set Qwen chat template
>>>>>>> e01c6355
            logger.info("Setting Qwen chat template")
            tokenizer.chat_template = QWEN_CHAT_TEMPLATE

            # 应用 LoRA 适配器
            logger.info("Applying LoRA adapters")
            model = FastLanguageModel.get_peft_model(
                model,
                r=LORA_RANK,
                lora_alpha=LORA_ALPHA,
                lora_dropout=0.05,
                bias="none",
                target_modules=["q_proj", "k_proj", "v_proj", "o_proj", "gate_proj", "up_proj", "down_proj"],
                modules_to_save=["lm_head", "embed_tokens"],
                use_gradient_checkpointing=True,
                random_state=3407,
                max_seq_length=MAX_SEQ_LENGTH
            )
            logger.info("LoRA adapters applied successfully")

            return model, tokenizer
        except Exception as e:
            logger.error(f"Attempt {attempt} failed: {str(e)}")
            if attempt == max_retries:
                raise
            time.sleep(retry_delay)

def prepare_dataset():
    """Load the dataset."""
    logger.info(f"Loading dataset {DATASET_NAME}")
    dataset = load_dataset(DATASET_NAME, split="train")
    logger.info(f"Dataset size: {len(dataset)}")
    logger.info(f"Dataset sample: {dataset[0]}")
    return dataset

def preprocess_dataset(dataset, tokenizer):
    """Preprocess dataset to create input-label pairs for each model response."""
    def format_conversation(examples):
        input_texts = []
        label_texts = []

        for example in examples["conversations"]:
            if not isinstance(example, list) or not example:
                logger.warning(f"Invalid conversation format in example: {example}")
                continue

            # Split multi-turn dialogue into input-label pairs
            for i in range(len(example)):
                if example[i]["role"] == "model":
                    # Input: all messages up to but not including the current model response
                    input_messages = example[:i]
                    # Label: the current model response
                    label_message = [example[i]]

                    # Format input and label using chat template
                    try:
                        input_text = tokenizer.apply_chat_template(input_messages, tokenize=False)
                        label_text = tokenizer.apply_chat_template(label_message, tokenize=False)
                        logger.debug(f"Input text: {input_text}")
                        logger.debug(f"Label text: {label_text}")
                        input_texts.append(input_text)
                        label_texts.append(label_text)
                    except Exception as e:
                        logger.error(f"Error applying chat_template: {str(e)}")
                        continue

        return {"input_text": input_texts, "label_text": label_texts}

    logger.info("Preprocessing dataset")
    # Map to create input-label pairs with batched processing
    processed_dataset = dataset.map(
        format_conversation,
        batched=True,
        remove_columns=["conversations"]
    )
    # Flatten the dataset to create one example per input-label pair
    processed_dataset = processed_dataset.flatten()
    # Filter out invalid examples
    processed_dataset = processed_dataset.filter(
        lambda x: x["input_text"] is not None and x["label_text"] is not None
    )
    logger.info(f"Processed dataset size: {len(processed_dataset)}")
    if len(processed_dataset) > 0:
        logger.info(f"Processed dataset sample: {processed_dataset[0]}")
    return processed_dataset

def custom_data_collator(tokenizer):
    """Custom data collator to mask input tokens and compute loss only on label tokens."""
    def collate_fn(examples):
        # Prepare lists for input and label texts
        input_texts = [example["input_text"] for example in examples]
        label_texts = [example["label_text"] for example in examples]

        # Tokenize inputs and labels separately
        input_encodings = tokenizer(input_texts, padding=True, truncation=True, max_length=MAX_SEQ_LENGTH, return_tensors="pt")
        label_encodings = tokenizer(label_texts, padding=True, truncation=True, max_length=MAX_SEQ_LENGTH, return_tensors="pt")

        # Create input_ids by concatenating input and label tokens
        batch_size = len(examples)
        input_ids = []
        attention_mask = []
        labels = []

        for i in range(batch_size):
            input_ids_i = input_encodings["input_ids"][i]
            label_ids_i = label_encodings["input_ids"][i]

            # Concatenate input and label tokens
            combined_ids = torch.cat([input_ids_i, label_ids_i])
            combined_mask = torch.cat([input_encodings["attention_mask"][i], label_encodings["attention_mask"][i]])

            # Truncate to MAX_SEQ_LENGTH if necessary
            if combined_ids.size(0) > MAX_SEQ_LENGTH:
                combined_ids = combined_ids[:MAX_SEQ_LENGTH]
                combined_mask = combined_mask[:MAX_SEQ_LENGTH]

            # Create labels: mask input tokens with -100, keep label tokens
            label_length = label_ids_i.size(0)
            input_length = input_ids_i.size(0)
            total_length = combined_ids.size(0)
            labels_i = torch.full_like(combined_ids, -100)  # Mask all tokens by default
            if input_length < total_length:
                # Set labels for the label_text portion (last label_length tokens)
                labels_i[-label_length:] = combined_ids[-label_length:]

            input_ids.append(combined_ids)
            attention_mask.append(combined_mask)
            labels.append(labels_i)

        # Pad sequences to the longest in the batch
        input_ids = torch.nn.utils.rnn.pad_sequence(input_ids, batch_first=True, padding_value=tokenizer.pad_token_id)
        attention_mask = torch.nn.utils.rnn.pad_sequence(attention_mask, batch_first=True, padding_value=0)
        labels = torch.nn.utils.rnn.pad_sequence(labels, batch_first=True, padding_value=-100)

        return {
            "input_ids": input_ids,
            "attention_mask": attention_mask,
            "labels": labels
        }

    return collate_fn

def train(model, tokenizer, dataset):
    training_args = SFTConfig(
        output_dir=OUTPUT_DIR,
        per_device_train_batch_size=BATCH_SIZE,
        gradient_accumulation_steps=4,
        learning_rate=LEARNING_RATE,
        num_train_epochs=EPOCHS,
        logging_steps=1,
        save_steps=5,
        save_strategy="steps",
        save_total_limit=5,
        fp16=False,
        bf16=True,
        optim="adamw_bnb_8bit",
        lr_scheduler_type="cosine",
        warmup_steps=100,
        max_grad_norm=1.0,
        packing=False,
        max_seq_length=MAX_SEQ_LENGTH,
        neftune_noise_alpha=5,
        dataset_kwargs={"skip_prepare_dataset": True},
        remove_unused_columns=False,
        resume_from_checkpoint=True,
    )
        
    # 检查现有检查点
    checkpoint_dirs = glob.glob(os.path.join(OUTPUT_DIR, "checkpoint-*"))
    resume_from_checkpoint = None
    if checkpoint_dirs:
        # 找到最新检查点
        latest_checkpoint = max(checkpoint_dirs, key=lambda x: int(x.split("checkpoint-")[-1]))
        logger.info(f"Found existing checkpoint: {latest_checkpoint}")
        resume_from_checkpoint = latest_checkpoint
    else:
        logger.info("No existing checkpoints found, starting from scratch")        

    trainer = SFTTrainer(
        model=model,
        tokenizer=tokenizer,
        train_dataset=dataset,
        args=training_args,
        data_collator=custom_data_collator(tokenizer),
    )

    logger.info("Starting training")
    try:
        trainer.train(resume_from_checkpoint=resume_from_checkpoint)
        #trainer.train()
    except Exception as e:
        logger.error(f"Training failed: {str(e)}")
        raise
    logger.info("Training completed")

    logger.info("Saving final model")
    trainer.save_model(OUTPUT_DIR)
    tokenizer.save_pretrained(OUTPUT_DIR)

def main():
    """Main function."""
    logger.info("Starting training process")
    model, tokenizer = load_model_and_tokenizer()
    dataset = prepare_dataset()
    processed_dataset = preprocess_dataset(dataset, tokenizer)
    train(model, tokenizer, processed_dataset)
    logger.info("Training process completed successfully")

if __name__ == "__main__":
    main()<|MERGE_RESOLUTION|>--- conflicted
+++ resolved
@@ -1,28 +1,40 @@
-﻿import os
+﻿import unsloth
+import os
 import torch
 import logging
 import time
+import transformers
+import trl
 from unsloth import FastLanguageModel
 from datasets import load_dataset
 from trl import SFTTrainer, SFTConfig
 import glob
-
-# Configure logging
+import numpy as np
+
+# 配置日志
 logging.basicConfig(level=logging.INFO, format='%(asctime)s - %(levelname)s - %(message)s')
 logger = logging.getLogger(__name__)
 
-# Constants
+# 打印库版本
+logger.info(f"transformers version: {transformers.__version__}")
+logger.info(f"trl version: {trl.__version__}")
+logger.info(f"unsloth version: {unsloth.__version__}")
+
+# 常量
 MODEL_NAME = "deepseek-ai/DeepSeek-R1-Distill-Qwen-14B"
 DATASET_NAME = "Jofthomas/hermes-function-calling-thinking-V1"
 OUTPUT_DIR = os.path.join(".", "fine_tuned_model")
-MAX_SEQ_LENGTH = 4096
-LORA_RANK = 32
-LORA_ALPHA = 64
-BATCH_SIZE = 4
+MAX_SEQ_LENGTH = 1024
+LORA_RANK = 8
+LORA_ALPHA = 32
+BATCH_SIZE = 3
 LEARNING_RATE = 2e-5
 EPOCHS = 3
-
-# Qwen chat template
+VALIDATION_SPLIT = 0.1
+EVAL_SAMPLES = 10 
+TARGET_MODULES=["q_proj", "k_proj", "v_proj", "o_proj"]#, "gate_proj", "up_proj", "down_proj"]
+
+# Qwen 聊天模板
 QWEN_CHAT_TEMPLATE = (
     "{% for message in messages %}"
     "{% if message['role'] == 'system' %}"
@@ -39,11 +51,7 @@
 )
 
 def load_model_and_tokenizer(max_retries=3, retry_delay=5):
-<<<<<<< HEAD
-=======
-    """Load model and tokenizer with LoRA adapters and add special tokens."""
->>>>>>> e01c6355
-    logger.info(f"Loading model {MODEL_NAME}")
+    logger.info(f"加载模型 {MODEL_NAME}")
     for attempt in range(1, max_retries + 1):
         try:
             model, tokenizer = FastLanguageModel.from_pretrained(
@@ -53,32 +61,11 @@
                 load_in_4bit=True,
                 resume_download=True
             )
-            logger.info("Model and tokenizer loaded successfully")
-
-<<<<<<< HEAD
-            # 确保 model_type 和 vocab_size
+            logger.info("模型和分词器加载成功")
+
             model.config.model_type = "qwen2"
-            model.config.vocab_size = len(tokenizer)  # 设置初始 vocab_size
-
-            # 添加特殊标记
-=======
-            # Check tokenizer configuration
-            logger.info(f"Tokenizer EOS token: {tokenizer.eos_token}")
-            logger.info(f"Tokenizer pad token: {tokenizer.pad_token}")
-            logger.info(f"Tokenizer chat template: {getattr(tokenizer, 'chat_template', None)}")
-
-            # Ensure correct EOS token
-            if tokenizer.eos_token is None or tokenizer.eos_token != "<|im_end|>":
-                logger.warning("EOS token is missing or incorrect, setting to <|im_end|>")
-                tokenizer.eos_token = "<|im_end|>"
-
-            # Ensure pad token is set
-            if tokenizer.pad_token is None:
-                logger.warning("Pad token is missing, setting to EOS token (<|im_end|>)")
-                tokenizer.pad_token = tokenizer.eos_token
-
-            # Add special tokens
->>>>>>> e01c6355
+            model.config.vocab_size = len(tokenizer)
+
             special_tokens = {
                 "additional_special_tokens": [
                     "<tools>",
@@ -89,131 +76,106 @@
                     "</tool_response>"
                 ]
             }
-            logger.info("Adding special tokens to tokenizer")
+            logger.info("向分词器添加特殊 token")
             num_added_tokens = tokenizer.add_special_tokens(special_tokens)
-            logger.info(f"Added {num_added_tokens} special tokens: {special_tokens['additional_special_tokens']}")
-
-<<<<<<< HEAD
-            # 调整模型嵌入层并更新 config
-            logger.info("Resizing model token embeddings")
+            logger.info(f"添加了 {num_added_tokens} 个特殊 token")
+
+            logger.info("调整模型 token 嵌入")
             model.resize_token_embeddings(len(tokenizer))
-            # model.config.vocab_size = len(tokenizer)  # 更新 vocab_size
-            logger.info(f"Model token embeddings resized to {len(tokenizer)}")
-
-            # 设置 Qwen chat template
-=======
-            # Verify special tokens
-            for token in special_tokens["additional_special_tokens"]:
-                token_id = tokenizer.convert_tokens_to_ids(token)
-                logger.info(f"Token {token} assigned ID {token_id}")
-                if token_id == tokenizer.unk_token_id:
-                    logger.error(f"Token {token} was not properly added to the vocabulary")
-                    raise ValueError(f"Token {token} is treated as unknown")
-
-            # Resize model embedding layer to accommodate new tokens
-            logger.info("Resizing model token embeddings")
-            model.resize_token_embeddings(len(tokenizer))
-            logger.info(f"Model token embeddings resized to {len(tokenizer)}")
-
-            # Set Qwen chat template
->>>>>>> e01c6355
-            logger.info("Setting Qwen chat template")
+            logger.info(f"模型 token 嵌入调整为 {len(tokenizer)}")
+
+            logger.info("设置 Qwen 聊天模板")
             tokenizer.chat_template = QWEN_CHAT_TEMPLATE
 
-            # 应用 LoRA 适配器
-            logger.info("Applying LoRA adapters")
+            logger.info("应用 LoRA 适配器")
             model = FastLanguageModel.get_peft_model(
                 model,
                 r=LORA_RANK,
                 lora_alpha=LORA_ALPHA,
                 lora_dropout=0.05,
                 bias="none",
-                target_modules=["q_proj", "k_proj", "v_proj", "o_proj", "gate_proj", "up_proj", "down_proj"],
+                target_modules=TARGET_MODULES,
                 modules_to_save=["lm_head", "embed_tokens"],
                 use_gradient_checkpointing=True,
                 random_state=3407,
                 max_seq_length=MAX_SEQ_LENGTH
             )
-            logger.info("LoRA adapters applied successfully")
+            logger.info("LoRA 适配器应用成功")
+
+            # Explicitly set save_embedding_layers=True in the PeftConfig
+            if hasattr(model, "peft_config"):
+                for adapter_name, peft_config in model.peft_config.items():
+                    peft_config.save_embedding_layers = True
+                    logger.info(f"Set save_embedding_layers=True for adapter {adapter_name}")
 
             return model, tokenizer
         except Exception as e:
-            logger.error(f"Attempt {attempt} failed: {str(e)}")
+            logger.error(f"尝试 {attempt} 失败: {str(e)}")
             if attempt == max_retries:
                 raise
             time.sleep(retry_delay)
 
 def prepare_dataset():
-    """Load the dataset."""
-    logger.info(f"Loading dataset {DATASET_NAME}")
+    logger.info(f"加载数据集 {DATASET_NAME}")
     dataset = load_dataset(DATASET_NAME, split="train")
-    logger.info(f"Dataset size: {len(dataset)}")
-    logger.info(f"Dataset sample: {dataset[0]}")
-    return dataset
+    logger.info(f"数据集大小: {len(dataset)}")
+    logger.info(f"数据集样本: {dataset[0]}")
+    dataset = dataset.train_test_split(test_size=VALIDATION_SPLIT, seed=3407)
+    return dataset["train"], dataset["test"]
 
 def preprocess_dataset(dataset, tokenizer):
-    """Preprocess dataset to create input-label pairs for each model response."""
     def format_conversation(examples):
         input_texts = []
         label_texts = []
+        skipped_count = 0
 
         for example in examples["conversations"]:
             if not isinstance(example, list) or not example:
-                logger.warning(f"Invalid conversation format in example: {example}")
+                logger.warning(f"无效的对话格式: {example}")
+                skipped_count += 1
                 continue
 
-            # Split multi-turn dialogue into input-label pairs
             for i in range(len(example)):
                 if example[i]["role"] == "model":
-                    # Input: all messages up to but not including the current model response
                     input_messages = example[:i]
-                    # Label: the current model response
                     label_message = [example[i]]
 
-                    # Format input and label using chat template
                     try:
                         input_text = tokenizer.apply_chat_template(input_messages, tokenize=False)
                         label_text = tokenizer.apply_chat_template(label_message, tokenize=False)
-                        logger.debug(f"Input text: {input_text}")
-                        logger.debug(f"Label text: {label_text}")
                         input_texts.append(input_text)
                         label_texts.append(label_text)
                     except Exception as e:
-                        logger.error(f"Error applying chat_template: {str(e)}")
+                        logger.error(f"应用聊天模板出错: {str(e)}")
+                        skipped_count += 1
                         continue
 
+        logger.info(f"跳过了 {skipped_count} 个无效样本")
         return {"input_text": input_texts, "label_text": label_texts}
 
-    logger.info("Preprocessing dataset")
-    # Map to create input-label pairs with batched processing
+    logger.info("预处理数据集")
     processed_dataset = dataset.map(
         format_conversation,
         batched=True,
         remove_columns=["conversations"]
     )
-    # Flatten the dataset to create one example per input-label pair
     processed_dataset = processed_dataset.flatten()
-    # Filter out invalid examples
     processed_dataset = processed_dataset.filter(
         lambda x: x["input_text"] is not None and x["label_text"] is not None
     )
-    logger.info(f"Processed dataset size: {len(processed_dataset)}")
+    logger.info(f"处理后的数据集大小: {len(processed_dataset)}")
     if len(processed_dataset) > 0:
-        logger.info(f"Processed dataset sample: {processed_dataset[0]}")
+        logger.info(f"处理后的数据集样本: {processed_dataset[0]}")
     return processed_dataset
 
 def custom_data_collator(tokenizer):
-    """Custom data collator to mask input tokens and compute loss only on label tokens."""
     def collate_fn(examples):
-        # Prepare lists for input and label texts
         input_texts = [example["input_text"] for example in examples]
         label_texts = [example["label_text"] for example in examples]
 
-        # Tokenize inputs and labels separately
         input_encodings = tokenizer(input_texts, padding=True, truncation=True, max_length=MAX_SEQ_LENGTH, return_tensors="pt")
         label_encodings = tokenizer(label_texts, padding=True, truncation=True, max_length=MAX_SEQ_LENGTH, return_tensors="pt")
 
-        # Create input_ids by concatenating input and label tokens
         batch_size = len(examples)
         input_ids = []
         attention_mask = []
@@ -223,29 +185,24 @@
             input_ids_i = input_encodings["input_ids"][i]
             label_ids_i = label_encodings["input_ids"][i]
 
-            # Concatenate input and label tokens
             combined_ids = torch.cat([input_ids_i, label_ids_i])
             combined_mask = torch.cat([input_encodings["attention_mask"][i], label_encodings["attention_mask"][i]])
 
-            # Truncate to MAX_SEQ_LENGTH if necessary
             if combined_ids.size(0) > MAX_SEQ_LENGTH:
                 combined_ids = combined_ids[:MAX_SEQ_LENGTH]
                 combined_mask = combined_mask[:MAX_SEQ_LENGTH]
 
-            # Create labels: mask input tokens with -100, keep label tokens
             label_length = label_ids_i.size(0)
             input_length = input_ids_i.size(0)
             total_length = combined_ids.size(0)
-            labels_i = torch.full_like(combined_ids, -100)  # Mask all tokens by default
+            labels_i = torch.full_like(combined_ids, -100)
             if input_length < total_length:
-                # Set labels for the label_text portion (last label_length tokens)
                 labels_i[-label_length:] = combined_ids[-label_length:]
 
             input_ids.append(combined_ids)
             attention_mask.append(combined_mask)
             labels.append(labels_i)
 
-        # Pad sequences to the longest in the batch
         input_ids = torch.nn.utils.rnn.pad_sequence(input_ids, batch_first=True, padding_value=tokenizer.pad_token_id)
         attention_mask = torch.nn.utils.rnn.pad_sequence(attention_mask, batch_first=True, padding_value=0)
         labels = torch.nn.utils.rnn.pad_sequence(labels, batch_first=True, padding_value=-100)
@@ -258,17 +215,87 @@
 
     return collate_fn
 
-def train(model, tokenizer, dataset):
+def create_compute_metrics(tokenizer):
+    def compute_metrics(eval_pred):
+        predictions, labels = eval_pred
+        logger.info("compute_metrics called!")
+
+        # 调试：检查输入
+        if isinstance(predictions, np.ndarray):
+            predictions = torch.tensor(predictions)
+        if isinstance(labels, np.ndarray):
+            labels = torch.tensor(labels)
+        logger.debug(f"Predictions shape: {predictions.shape}, Labels shape: {labels.shape}")
+
+        # 检查 logits 是否包含 inf 或 nan
+        if torch.isinf(predictions).any() or torch.isnan(predictions).any():
+            logger.warning("Predictions contain inf or nan values!")
+            predictions = torch.nan_to_num(predictions, nan=0.0, posinf=1e9, neginf=-1e9)
+
+        batch_size, seq_len, vocab_size = predictions.shape
+        predictions = predictions.view(-1, vocab_size)
+        labels = labels.view(-1)
+
+        valid_mask = (labels != -100) & (labels != tokenizer.pad_token_id)
+        valid_predictions = predictions[valid_mask]
+        valid_labels = labels[valid_mask]
+
+        logger.debug(f"Valid labels count: {valid_labels.numel()}")
+        if valid_labels.numel() == 0:
+            logger.warning("No valid labels found in batch!")
+            cross_entropy = 0.0
+        else:
+            cross_entropy = torch.nn.functional.cross_entropy(
+                valid_predictions, valid_labels, reduction="mean"
+            ).item()
+
+        pred_tokens = torch.argmax(predictions, dim=-1)
+        correct_tokens = (pred_tokens == labels) & valid_mask
+        total_valid_tokens = valid_mask.sum().item()
+        token_accuracy = correct_tokens.sum().item() / total_valid_tokens if total_valid_tokens > 0 else 0.0
+
+        return {
+            "cross_entropy": cross_entropy,
+            "token_accuracy": token_accuracy,
+        }
+    return compute_metrics
+
+# 自定义 SFTTrainer 类
+class CustomSFTTrainer(SFTTrainer):
+    def evaluate(self, eval_dataset=None, ignore_keys_for_eval=None, **kwargs):
+        # 如果未提供 eval_dataset，使用 trainer 的 eval_dataset
+        eval_dataset = eval_dataset if eval_dataset is not None else self.eval_dataset
+        if eval_dataset is None:
+            logger.error("No eval_dataset provided for evaluation")
+            raise ValueError("eval_dataset is required for evaluation")
+
+        # 随机抽取 EVAL_SAMPLES 个样本
+        if len(eval_dataset) < EVAL_SAMPLES:
+            logger.warning(f"Eval dataset has only {len(eval_dataset)} samples, using all samples")
+            eval_subset = eval_dataset
+        else:
+            # 使用固定种子打乱数据集并选取前 EVAL_SAMPLES 个样本
+            eval_subset = eval_dataset.shuffle(seed=3407).select(range(EVAL_SAMPLES))
+            logger.info(f"Selected {len(eval_subset)} samples for evaluation: {eval_subset[0]}")
+
+        # 调用父类的 evaluate 方法，传入随机子集
+        return super().evaluate(
+            eval_dataset=eval_subset,
+            **kwargs
+        )
+
+def train(model, tokenizer, train_dataset, eval_dataset):
     training_args = SFTConfig(
         output_dir=OUTPUT_DIR,
         per_device_train_batch_size=BATCH_SIZE,
+        per_device_eval_batch_size=BATCH_SIZE,
         gradient_accumulation_steps=4,
         learning_rate=LEARNING_RATE,
         num_train_epochs=EPOCHS,
-        logging_steps=1,
-        save_steps=5,
+        logging_steps=5,
+        save_steps=20,
         save_strategy="steps",
-        save_total_limit=5,
+        save_total_limit=50,
         fp16=False,
         bf16=True,
         optim="adamw_bnb_8bit",
@@ -280,49 +307,64 @@
         neftune_noise_alpha=5,
         dataset_kwargs={"skip_prepare_dataset": True},
         remove_unused_columns=False,
-        resume_from_checkpoint=True,
+        do_eval=True,
+        eval_steps=10,
+        eval_strategy="steps",
+        report_to="tensorboard",
+        logging_dir=os.path.join(OUTPUT_DIR, "logs"),
     )
-        
-    # 检查现有检查点
+    compute_metrics = create_compute_metrics(tokenizer)
+    
+    trainer = CustomSFTTrainer(
+        model=model,
+        tokenizer=tokenizer,
+        train_dataset=train_dataset,
+        eval_dataset=eval_dataset,
+        args=training_args,
+        data_collator=custom_data_collator(tokenizer),
+        compute_metrics=compute_metrics,  # 添加 compute_metrics
+        fp16_full_eval=True,
+    )
+
+    # 初始评估
+    logger.info(f"Running initial evaluation with {EVAL_SAMPLES} samples")
+    try:
+        eval_results = trainer.evaluate()
+        logger.info(f"Initial evaluation results: {eval_results}")
+    except Exception as e:
+        logger.error(f"Initial evaluation failed: {str(e)}")
+        raise
+
     checkpoint_dirs = glob.glob(os.path.join(OUTPUT_DIR, "checkpoint-*"))
     resume_from_checkpoint = None
     if checkpoint_dirs:
-        # 找到最新检查点
         latest_checkpoint = max(checkpoint_dirs, key=lambda x: int(x.split("checkpoint-")[-1]))
-        logger.info(f"Found existing checkpoint: {latest_checkpoint}")
+        logger.info(f"找到检查点: {latest_checkpoint}")
         resume_from_checkpoint = latest_checkpoint
     else:
-        logger.info("No existing checkpoints found, starting from scratch")        
-
-    trainer = SFTTrainer(
-        model=model,
-        tokenizer=tokenizer,
-        train_dataset=dataset,
-        args=training_args,
-        data_collator=custom_data_collator(tokenizer),
-    )
-
-    logger.info("Starting training")
+        logger.info("未找到检查点，从头开始")
+
+    logger.info("开始训练")
     try:
         trainer.train(resume_from_checkpoint=resume_from_checkpoint)
-        #trainer.train()
     except Exception as e:
-        logger.error(f"Training failed: {str(e)}")
+        logger.error(f"训练失败: {str(e)}")
         raise
-    logger.info("Training completed")
-
-    logger.info("Saving final model")
+    logger.info("训练完成")
+
+    logger.info("保存最终模型")
     trainer.save_model(OUTPUT_DIR)
     tokenizer.save_pretrained(OUTPUT_DIR)
 
 def main():
-    """Main function."""
-    logger.info("Starting training process")
+    logger.info("开始训练流程")
     model, tokenizer = load_model_and_tokenizer()
-    dataset = prepare_dataset()
-    processed_dataset = preprocess_dataset(dataset, tokenizer)
-    train(model, tokenizer, processed_dataset)
-    logger.info("Training process completed successfully")
+    train_dataset, eval_dataset = prepare_dataset()
+    train_dataset = preprocess_dataset(train_dataset, tokenizer)
+    eval_dataset = preprocess_dataset(eval_dataset, tokenizer)
+    logger.info(f"训练集大小: {len(train_dataset)}, 验证集大小: {len(eval_dataset)}")
+    train(model, tokenizer, train_dataset, eval_dataset)
+    logger.info("训练流程成功完成")
 
 if __name__ == "__main__":
     main()